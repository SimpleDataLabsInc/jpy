# !/usr/bin/env python3

# Copyright 2014-2020 Brockmann Consult GmbH
#
# Licensed under the Apache License, Version 2.0 (the "License");
# you may not use this file except in compliance with the License.
# You may obtain a copy of the License at
#
#     http://www.apache.org/licenses/LICENSE-2.0
#
# Unless required by applicable law or agreed to in writing, software
# distributed under the License is distributed on an "AS IS" BASIS,
# WITHOUT WARRANTIES OR CONDITIONS OF ANY KIND, either express or implied.
# See the License for the specific language governing permissions and
# limitations under the License.

import glob
import os
import os.path
import platform
import shutil
import subprocess
import sys
import unittest
from distutils import log
from distutils.cmd import Command
from distutils.util import get_platform
from setuptools import setup
from setuptools.command.install import install
from setuptools.command.install_lib import install_lib
from setuptools.command.test import test
from setuptools.extension import Extension

import jpyutil

__author__ = jpyutil.__author__
__copyright__ = jpyutil.__copyright__
__license__ = jpyutil.__license__
__version__ = jpyutil.__version__

base_dir = os.path.dirname(os.path.relpath(__file__))
src_main_c_dir = os.path.join(base_dir, 'src', 'main', 'c')
src_test_py_dir = os.path.join(base_dir, 'src', 'test', 'python')


sources = [
    os.path.join(src_main_c_dir, 'jpy_module.c'),
    os.path.join(src_main_c_dir, 'jpy_diag.c'),
    os.path.join(src_main_c_dir, 'jpy_verboseexcept.c'),
    os.path.join(src_main_c_dir, 'jpy_conv.c'),
    os.path.join(src_main_c_dir, 'jpy_compat.c'),
    os.path.join(src_main_c_dir, 'jpy_jtype.c'),
    os.path.join(src_main_c_dir, 'jpy_jarray.c'),
    os.path.join(src_main_c_dir, 'jpy_jobj.c'),
    os.path.join(src_main_c_dir, 'jpy_jmethod.c'),
    os.path.join(src_main_c_dir, 'jpy_jfield.c'),
    os.path.join(src_main_c_dir, 'jni/org_jpy_PyLib.c'),
]

headers = [
    os.path.join(src_main_c_dir, 'jpy_module.h'),
    os.path.join(src_main_c_dir, 'jpy_diag.h'),
    os.path.join(src_main_c_dir, 'jpy_conv.h'),
    os.path.join(src_main_c_dir, 'jpy_compat.h'),
    os.path.join(src_main_c_dir, 'jpy_jtype.h'),
    os.path.join(src_main_c_dir, 'jpy_jarray.h'),
    os.path.join(src_main_c_dir, 'jpy_jobj.h'),
    os.path.join(src_main_c_dir, 'jpy_jmethod.h'),
    os.path.join(src_main_c_dir, 'jpy_jfield.h'),
    os.path.join(src_main_c_dir, 'jni/org_jpy_PyLib.h'),
]

# Python unit tests that just use Java runtime classes (rt.jar)
python_java_rt_tests = [
    os.path.join(src_test_py_dir, 'jpy_rt_test.py'),
    os.path.join(src_test_py_dir, 'jpy_mt_test.py'),
    os.path.join(src_test_py_dir, 'jpy_diag_test.py'),
    # os.path.join(src_test_py_dir, 'jpy_perf_test.py'),
]

# Python unit tests that require target/test-classes or target/classes
# available on the classpath
python_java_jpy_tests = [
    os.path.join(src_test_py_dir, 'jpy_array_test.py'),
    os.path.join(src_test_py_dir, 'jpy_field_test.py'),
    os.path.join(src_test_py_dir, 'jpy_retval_test.py'),
    os.path.join(src_test_py_dir, 'jpy_exception_test.py'),
    os.path.join(src_test_py_dir, 'jpy_overload_test.py'),
    os.path.join(src_test_py_dir, 'jpy_typeconv_test.py'),
    os.path.join(src_test_py_dir, 'jpy_typeres_test.py'),
    os.path.join(src_test_py_dir, 'jpy_modretparam_test.py'),
    os.path.join(src_test_py_dir, 'jpy_translation_test.py'),
    os.path.join(src_test_py_dir, 'jpy_gettype_test.py'),
<<<<<<< HEAD
    os.path.join(src_test_py_dir, 'jpy_reentrant_test.py'),
    os.path.join(src_test_py_dir, 'jpy_java_embeddable_test.py'),
=======
    os.path.join(src_test_py_dir, 'jpy_obj_test.py'),
>>>>>>> ff00a306
]

# e.g. jdk_home_dir = '/home/marta/jdk1.7.0_15'
jdk_home_dir = jpyutil.find_jdk_home_dir()
if jdk_home_dir is None:
    log.error('Error: environment variable "JAVA_HOME" must be set to a JDK (>= v1.7) installation directory')
    exit(1)

log.info('Building a %s-bit library for a %s system with JDK at %s' % (
    '64' if jpyutil.PYTHON_64BIT else '32', platform.system(), jdk_home_dir))

jvm_dll_file = jpyutil.find_jvm_dll_file(jdk_home_dir)
if not jvm_dll_file:
    log.error('Error: Cannot find any JVM shared library')
    exit(1)

lib_dir = os.path.join(base_dir, 'lib')
jpy_jar_file = os.path.join(lib_dir, 'jpy.jar')
jvm_dll_dir = os.path.dirname(jvm_dll_file)

include_dirs = [src_main_c_dir, os.path.join(jdk_home_dir, 'include')]
library_dirs = [jvm_dll_dir]
libraries = [jpyutil.JVM_LIB_NAME]

define_macros = []
extra_link_args = []
extra_compile_args = []

if platform.system() == 'Windows':
    define_macros += [('WIN32', '1')]
    include_dirs += [os.path.join(jdk_home_dir, 'include', 'win32')]
    library_dirs += [os.path.join(jdk_home_dir, 'lib')]
elif platform.system() == 'Linux':
    include_dirs += [os.path.join(jdk_home_dir, 'include', 'linux')]
    libraries += ['dl']
    extra_link_args += ['-Xlinker', '-rpath', jvm_dll_dir]
elif platform.system() == 'Darwin':
    include_dirs += [os.path.join(jdk_home_dir, 'include', 'darwin')]
    library_dirs += [os.path.join(sys.exec_prefix, 'lib')]
    extra_link_args += ['-Xlinker', '-rpath', jvm_dll_dir]


# ----------- Functions -------------
def _build_dir():
    # this is hacky, but use distutils logic to get build dir. see: distutils.command.build
    plat = '.%s-%d.%d' % (get_platform(), sys.version_info.major, sys.version_info.minor)
    log.info('Platform specifier: "%s"' % plat)
    path = os.path.join('build', 'lib' + plat)
    log.info('Build directory path: "%s"' % path)
    return path


def package_maven():
    """ Run maven package lifecycle """
    if not os.getenv('JAVA_HOME'):
        # make sure Maven uses the same JDK which we have used to compile
        # and link the C-code
        os.environ['JAVA_HOME'] = jdk_home_dir

    mvn_goal = 'package'
    log.info("Executing Maven goal '" + mvn_goal + "'")
    code = subprocess.call(['mvn', 'clean', mvn_goal, '-DskipTests'],
                           shell=platform.system() == 'Windows')
    if code:
        exit(code)

    # Copy JAR results to lib/*.jar

    if not os.path.exists(lib_dir):
        os.mkdir(lib_dir)
    target_dir = os.path.join(base_dir, 'target')
    jar_files = glob.glob(os.path.join(target_dir, '*.jar'))
    jar_files = [f for f in jar_files
                 if not (f.endswith('-sources.jar')
                         or f.endswith('-javadoc.jar'))]
    if not jar_files:
        log.error('Maven did not generate any JAR artifacts')
        exit(1)
    for jar_file in jar_files:
        build_dir = _build_dir()
        if os.path.exists(build_dir):
            log.info('Build directory "%s" exists.' % build_dir)
        else:
            log.info('Creating missing build directory "%s".' % build_dir)
            os.makedirs(build_dir)
        log.info("Copying " + jar_file + " -> " + build_dir + "")
        shutil.copy(jar_file, build_dir)


def _read(filename):
    """ Helper function for reading in project files """
    with open(filename, encoding='UTF-8') as file:
        return file.read()


def test_python_java_rt():
    """ Run Python test cases against Java runtime classes. """
    sub_env = {'PYTHONPATH': _build_dir()}

    log.info('Executing Python unit tests (against Java runtime classes)...')
    return jpyutil._execute_python_scripts(python_java_rt_tests, env=sub_env)


def test_python_java_classes():
    """ Run Python tests against JPY test classes """
    sub_env = {'PYTHONPATH': _build_dir()}

    log.info('Executing Python unit tests (against JPY test classes)...')
    return jpyutil._execute_python_scripts(python_java_jpy_tests, env=sub_env)


def test_maven():
    jpy_config = os.path.join(_build_dir(), 'jpyconfig.properties')
    mvn_args = '-DargLine=-Xmx512m -Djpy.config=' + jpy_config + ' -Djpy.debug=true'
    log.info("Executing Maven goal 'test' with arg line " + repr(mvn_args))
    code = subprocess.call(['mvn', 'test', mvn_args], shell=platform.system() == 'Windows')
    return code == 0


def _write_jpy_config(target_dir=None, install_dir=None):
    """
    Write out a well-formed jpyconfig.properties file for easier Java
    integration in a given location.
    """
    if not target_dir:
        target_dir = _build_dir()

    args = [sys.executable,
            os.path.join(target_dir, 'jpyutil.py'),
            '--jvm_dll', jvm_dll_file,
            '--java_home', jdk_home_dir,
            '--log_level', 'DEBUG',
            '--req_java',
            '--req_py']
    if install_dir:
        args.append('--install_dir')
        args.append(install_dir)

    log.info('Writing jpy configuration to %s using install_dir %s' % (target_dir, install_dir))
    return subprocess.call(args)


def _copy_jpyutil():
    src = os.path.relpath(jpyutil.__file__)
    dest = _build_dir()
    log.info('Copying %s to %s' % (src, dest))
    shutil.copy(src, dest)


def _build_jpy():
    package_maven()
    _copy_jpyutil()
    _write_jpy_config()


def test_suite():
    suite = unittest.TestSuite()

    def test_python_with_java_runtime(self):
        assert 0 == test_python_java_rt()

    def test_python_with_java_classes(self):
        assert 0 == test_python_java_classes()

    def test_java(self):
        assert test_maven()

    suite.addTest(test_python_with_java_runtime)
    suite.addTest(test_python_with_java_classes)
    suite.addTest(test_java)

    return suite


class MavenBuildCommand(Command):
    """ Custom JPY Maven builder command """
    description = 'run Maven to generate JPY jar'
    user_options = []  # do not remove, needs to be stubbed out!

    def initialize_options(self):
        pass

    def finalize_options(self):
        pass

    def run(self):
        self.announce('Building JPY')
        _build_jpy()


class JpyBuildBeforeTest(test):
    """ Customization of SetupTools Install command for JPY """

    def run(self):
        self.run_command('build')
        self.run_command('maven')
        test.run(self)


class JpyInstallLib(install_lib):
    """ Custom install_lib command for getting install_dir """

    def run(self):
        _write_jpy_config(install_dir=self.install_dir)
        install_lib.run(self)


class JpyInstall(install):
    """ Custom install command to trigger Maven steps """

    def run(self):
        self.run_command('build')
        self.run_command('maven')
        install.run(self)


setup(name='jpy',
      description='Bi-directional Python-Java bridge',
      long_description=_read('README.md') + '\n\n' + _read('CHANGES.md'),
      version=__version__,
      platforms='Windows, Linux, Darwin',
      author=__author__,
      author_email='norman.fomferra@brockmann-consult.de',
      maintainer='Brockmann Consult GmbH',
      maintainer_email='norman.fomferra@brockmann-consult.de',
      license=__license__,
      url='https://github.com/bcdev/jpy',
      download_url='https://pypi.python.org/pypi/jpy/' + __version__,
      py_modules=['jpyutil'],
      ext_modules=[Extension('jpy',
                             sources=sources,
                             depends=headers,
                             include_dirs=include_dirs,
                             library_dirs=library_dirs,
                             libraries=libraries,
                             extra_link_args=extra_link_args,
                             extra_compile_args=extra_compile_args,
                             define_macros=define_macros),
                   Extension('jdl',
                             sources=[os.path.join(src_main_c_dir, 'jni/org_jpy_DL.c')],
                             depends=[os.path.join(src_main_c_dir, 'jni/org_jpy_DL.h')],
                             include_dirs=include_dirs,
                             library_dirs=library_dirs,
                             libraries=libraries,
                             extra_link_args=extra_link_args,
                             extra_compile_args=extra_compile_args,
                             define_macros=define_macros),
                   ],
      test_suite='setup.test_suite',
      cmdclass={
          'maven': MavenBuildCommand,
          'test': JpyBuildBeforeTest,
          'install': JpyInstall,
          'install_lib': JpyInstallLib
      },
      classifiers=['Development Status :: 4 - Beta',
                   # Indicate who your project is intended for
                   'Intended Audience :: Developers',

                   # Pick your license as you wish (should match "license" above)
                   'License :: OSI Approved :: Apache 2 License',

                   # Specify the Python versions you support here. In particular, ensure
                   # that you indicate whether you support Python 2, Python 3 or both.
                   'Programming Language :: Python :: 3.4',
                   'Programming Language :: Python :: 3.5',
                   'Programming Language :: Python :: 3.6',
                   'Programming Language :: Python :: 3.7',
                   'Programming Language :: Python :: 3.8'
                   ])<|MERGE_RESOLUTION|>--- conflicted
+++ resolved
@@ -91,12 +91,9 @@
     os.path.join(src_test_py_dir, 'jpy_modretparam_test.py'),
     os.path.join(src_test_py_dir, 'jpy_translation_test.py'),
     os.path.join(src_test_py_dir, 'jpy_gettype_test.py'),
-<<<<<<< HEAD
     os.path.join(src_test_py_dir, 'jpy_reentrant_test.py'),
     os.path.join(src_test_py_dir, 'jpy_java_embeddable_test.py'),
-=======
     os.path.join(src_test_py_dir, 'jpy_obj_test.py'),
->>>>>>> ff00a306
 ]
 
 # e.g. jdk_home_dir = '/home/marta/jdk1.7.0_15'
