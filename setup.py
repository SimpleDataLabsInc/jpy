--- conflicted
+++ resolved
@@ -312,14 +312,9 @@
 
 setup(name='jpy',
       description='Bi-directional Python-Java bridge',
-<<<<<<< HEAD
       long_description=_read('README.md') + '\n\n' + _read('CHANGES.md'),
       version=__version__,
-=======
-             long_description=_read('README.md') + '\n\n' + _read('CHANGES.md'),
-             version=__version__,
       long_description_content_type='text/markdown',
->>>>>>> 3e1d5177
       platforms='Windows, Linux, Darwin',
       author=__author__,
       author_email='norman.fomferra@brockmann-consult.de',
