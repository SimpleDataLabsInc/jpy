--- conflicted
+++ resolved
@@ -201,13 +201,8 @@
     sub_env = {'PYTHONPATH': _build_dir()}
 
     log.info('Executing Python unit tests (against JPY test classes)...')
-<<<<<<< HEAD
     return jpyutil._execute_python_scripts(python_java_jpy_tests, env=sub_env)
 
-=======
-    return jpyutil._execute_python_scripts(python_java_jpy_tests,
-                                            env=sub_env)
->>>>>>> aac5861b
 
 def test_maven():
     jpy_config = os.path.join(_build_dir(), 'jpyconfig.properties')
