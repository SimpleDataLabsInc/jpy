--- conflicted
+++ resolved
@@ -1,11 +1,9 @@
 # jpy Changelog
 
-<<<<<<< HEAD
 ## Version 0.12.0 (in development)
-=======
+
 ## Version 0.11.1
 * [#79](https://github.com/jpy-consortium/jpy/issues/79) Produce usable / distributable macosx wheels
->>>>>>> 649a7f52
 
 ## Version 0.11.0
 * Publish artifacts to [PyPi](https://pypi.org/project/jpy/). Source tarball and binary wheels for Python 3.6 - 3.10 for Linux, Mac, and Windows (x86_64).
