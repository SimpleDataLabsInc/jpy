import unittest

import jpyutil

jpyutil.init_jvm(jvm_maxmem='512M', jvm_classpath=['target/test-classes'])
import jpy


class TestConstructorOverloads(unittest.TestCase):
    def setUp(self):
        self.Fixture = jpy.get_type('org.jpy.fixtures.ConstructorOverloadTestFixture')
        self.assertIsNotNone(self.Fixture)

    def test_FloatConstructors(self):
        fixture = self.Fixture()
        self.assertEqual(fixture.getState(), '')

        fixture = self.Fixture(12)
        self.assertEqual(fixture.getState(), 'Integer(12)')

        fixture = self.Fixture(12, 34)
        self.assertEqual(fixture.getState(), 'Integer(12),Integer(34)')

        fixture = self.Fixture(0.12)
        self.assertEqual(fixture.getState(), 'Float(0.12)')

        fixture = self.Fixture(0.12, 0.34)
        self.assertEqual(fixture.getState(), 'Float(0.12),Float(0.34)')

        fixture = self.Fixture(0.12, 34)
        self.assertEqual(fixture.getState(), 'Float(0.12),Integer(34)')

        fixture = self.Fixture(12, 0.34)
        self.assertEqual(fixture.getState(), 'Integer(12),Float(0.34)')

        with  self.assertRaises(RuntimeError, msg='RuntimeError expected') as e:
            fixture = self.Fixture(12, '34')
        self.assertEqual(str(e.exception), 'no matching Java method overloads found')


class TestMethodOverloads(unittest.TestCase):
    def setUp(self):
        self.Fixture = jpy.get_type('org.jpy.fixtures.MethodOverloadTestFixture')
        self.assertIsNotNone(self.Fixture)

    def test_2ArgOverloadsWithVaryingTypes(self):
        fixture = self.Fixture()

        self.assertEqual(fixture.join(12, 32), 'Integer(12),Integer(32)')
        self.assertEqual(fixture.join(12, 3.2), 'Integer(12),Double(3.2)')
        self.assertEqual(fixture.join(12, 'abc'), 'Integer(12),String(abc)')
        self.assertEqual(fixture.join(1.2, 32), 'Double(1.2),Integer(32)')
        self.assertEqual(fixture.join(1.2, 3.2), 'Double(1.2),Double(3.2)')
        self.assertEqual(fixture.join(1.2, 'abc'), 'Double(1.2),String(abc)')
        self.assertEqual(fixture.join('efg', 32), 'String(efg),Integer(32)')
        self.assertEqual(fixture.join('efg', 3.2), 'String(efg),Double(3.2)')
        self.assertEqual(fixture.join('efg', 'abc'), 'String(efg),String(abc)')

        with  self.assertRaises(RuntimeError, msg='RuntimeError expected') as e:
            fixture.join(object(), 32)
        self.assertEqual(str(e.exception), 'no matching Java method overloads found')

    def test_nArgOverloads(self):
        fixture = self.Fixture()

        self.assertEqual(fixture.join('x'), 'String(x)')
        self.assertEqual(fixture.join('x', 'y'), 'String(x),String(y)')
        self.assertEqual(fixture.join('x', 'y', 'z'), 'String(x),String(y),String(z)')

        with  self.assertRaises(RuntimeError, msg='RuntimeError expected') as e:
            fixture.join('x', 'y', 'z', 'u')
        self.assertEqual(str(e.exception), 'no matching Java method overloads found')

    def test_nArgOverloadsAreFoundInBaseClass(self):
        Fixture = jpy.get_type('org.jpy.fixtures.MethodOverloadTestFixture$MethodOverloadTestFixture2')
        fixture = Fixture()

        self.assertEqual(fixture.join('x'), 'String(x)')
        self.assertEqual(fixture.join('x', 'y'), 'String(x),String(y)')
        self.assertEqual(fixture.join('x', 'y', 'z'), 'String(x),String(y),String(z)')
        self.assertEqual(fixture.join('x', 'y', 'z', 'u'), 'String(x),String(y),String(z),String(u)')

        with  self.assertRaises(RuntimeError, msg='RuntimeError expected') as e:
            fixture.join('x', 'y', 'z', 'u', 'v')
        self.assertEqual(str(e.exception), 'no matching Java method overloads found')


<<<<<<< HEAD
class TestOtherMethodOverloads(unittest.TestCase):
    # see https://github.com/bcdev/jpy/issues/55
    def test_objMethodIsFoundOverIfc(self):
        ObjWithObjOverrides = jpy.get_type('org.jpy.fixtures.ObjWithObjOverrides')
        o = ObjWithObjOverrides()
        s = o.toString()
        self.assertEqual(s, 'Hi!')

        IfcWithObjOverrides = jpy.get_type('org.jpy.fixtures.IfcWithObjOverrides')
        o = jpy.cast(o, IfcWithObjOverrides)
        s = o.toString()
        self.assertEqual(s, 'Hi!')
=======
class TestOtherMethodResolutionCases(unittest.TestCase):

    # see https://github.com/bcdev/jpy/issues/57
    def test_toReproduceAndFixIssue57(self):
        HashMap = jpy.get_type('java.util.HashMap')
        Map = jpy.get_type('java.util.Map')
        m = HashMap()
        c = m.getClass()
        self.assertEqual(c.getName(), 'java.util.HashMap')
        m = jpy.cast(m, Map)
        # without the fix, we get "AttributeError: 'java.util.Map' object has no attribute 'getClass'"
        c = m.getClass()
        self.assertEqual(c.getName(), 'java.util.HashMap')

>>>>>>> cb4824eb

    # see https://github.com/bcdev/jpy/issues/54
    def test_toReproduceAndFixIssue54(self):
        String = jpy.get_type('java.lang.String')
        Arrays = jpy.get_type('java.util.Arrays')
        a = jpy.array(String, ['A', 'B', 'C'])
        # jpy.diag.flags = jpy.diag.F_METH
        s = Arrays.toString(a)
<<<<<<< HEAD
        # jpy.diag.flags = 0
=======
        #jpy.diag.flags = 0
        # without the fix, we get str(s) = "java.lang.String@xxxxxx"
>>>>>>> cb4824eb
        self.assertEqual(str(s), '[A, B, C]')


if __name__ == '__main__':
    print('\nRunning ' + __file__)
    unittest.main()<|MERGE_RESOLUTION|>--- conflicted
+++ resolved
@@ -10,6 +10,7 @@
     def setUp(self):
         self.Fixture = jpy.get_type('org.jpy.fixtures.ConstructorOverloadTestFixture')
         self.assertIsNotNone(self.Fixture)
+
 
     def test_FloatConstructors(self):
         fixture = self.Fixture()
@@ -85,7 +86,7 @@
         self.assertEqual(str(e.exception), 'no matching Java method overloads found')
 
 
-<<<<<<< HEAD
+class TestOtherMethodResolutionCases(unittest.TestCase):
 class TestOtherMethodOverloads(unittest.TestCase):
     # see https://github.com/bcdev/jpy/issues/55
     def test_objMethodIsFoundOverIfc(self):
@@ -93,13 +94,6 @@
         o = ObjWithObjOverrides()
         s = o.toString()
         self.assertEqual(s, 'Hi!')
-
-        IfcWithObjOverrides = jpy.get_type('org.jpy.fixtures.IfcWithObjOverrides')
-        o = jpy.cast(o, IfcWithObjOverrides)
-        s = o.toString()
-        self.assertEqual(s, 'Hi!')
-=======
-class TestOtherMethodResolutionCases(unittest.TestCase):
 
     # see https://github.com/bcdev/jpy/issues/57
     def test_toReproduceAndFixIssue57(self):
@@ -113,22 +107,18 @@
         c = m.getClass()
         self.assertEqual(c.getName(), 'java.util.HashMap')
 
->>>>>>> cb4824eb
 
     # see https://github.com/bcdev/jpy/issues/54
     def test_toReproduceAndFixIssue54(self):
         String = jpy.get_type('java.lang.String')
         Arrays = jpy.get_type('java.util.Arrays')
         a = jpy.array(String, ['A', 'B', 'C'])
-        # jpy.diag.flags = jpy.diag.F_METH
+        #jpy.diag.flags = jpy.diag.F_METH
         s = Arrays.toString(a)
-<<<<<<< HEAD
-        # jpy.diag.flags = 0
-=======
         #jpy.diag.flags = 0
         # without the fix, we get str(s) = "java.lang.String@xxxxxx"
->>>>>>> cb4824eb
         self.assertEqual(str(s), '[A, B, C]')
+
 
 
 if __name__ == '__main__':
